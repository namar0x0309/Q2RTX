--- conflicted
+++ resolved
@@ -139,15 +139,9 @@
 
 # Console
 gamemap <mapname> (tab to see list of maps)
-<<<<<<< HEAD
-noclip (after pressing ~ while in game)
-give all (all items)
-notarget (enemies can't see you)
-=======
-  
+
 noclip (after pressing ~ while in game)
 
 give all (all items)
 
-notarget (enemies can't see you)
->>>>>>> 7f6d2364
+notarget (enemies can't see you)